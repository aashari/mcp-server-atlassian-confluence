--- conflicted
+++ resolved
@@ -1,50 +1,31 @@
 # Atlassian Confluence MCP Server
 
+[![smithery badge](https://smithery.ai/badge/@aashari/mcp-server-atlassian-confluence)](https://smithery.ai/server/@aashari/mcp-server-atlassian-confluence)
+
 ## About
 
-This project is a customizable Model Context Protocol (MCP) server written in TypeScript, designed to extend AI assistants like Claude or Cursor with external tools and data sources. MCP is an open-source protocol by Anthropic for connecting AI systems to external capabilities securely and efficiently. For more details on MCP, see [https://modelcontextprotocol.io/docs/](https://modelcontextprotocol.io/docs/). This boilerplate provides a starting point with an IP lookup tool, CLI support, and a flexible architecture for adding your own features.
-
-<<<<<<< HEAD
-The Model Context Protocol (MCP) is an open standard developed by Anthropic to simplify how AI systems connect to external data sources and tools. This implementation provides an MCP server for connecting Claude Desktop and other MCP-compatible AI systems to Atlassian Confluence.
-=======
+This project is a customizable Model Context Protocol (MCP) server written in TypeScript, designed to extend AI assistants like Claude or Cursor with access to Atlassian Confluence data. MCP is an open-source protocol by Anthropic for connecting AI systems to external capabilities securely and efficiently. For more details on MCP, see [https://modelcontextprotocol.io/docs/](https://modelcontextprotocol.io/docs/). This server allows AI assistants to search and access Confluence spaces, pages, and content directly from your organization's knowledge base.
+
 ## Project Features
->>>>>>> f7925234
-
-- **MCP Server**: Exposes tools and resources to AI clients (e.g., Claude Desktop, Cursor AI) via STDIO or HTTP.
-- **IP Address Lookup**: Includes an example tool (`get-ip-details`) for fetching IP details, configurable with [ipapi.co](https://ipapi.co).
-- **CLI Support**: Run tools directly from the command line without an AI client.
+
+- **MCP Server**: Exposes Confluence tools and resources to AI clients (e.g., Claude Desktop, Cursor AI) via STDIO or HTTP.
+- **Confluence Integration**: Access spaces, pages, and search functionality from your Confluence instance.
+- **CLI Support**: Run Confluence queries directly from the command line without an AI client.
 - **Flexible Configuration**: Supports direct environment variables for quick use or a global config file at `$HOME/.mcp/configs.json` for managing multiple servers.
 - **Development Tools**: Built-in MCP Inspector for debugging, plus testing and linting utilities.
 
-<<<<<<< HEAD
-A TypeScript-based Model Context Protocol (MCP) server for integrating with Atlassian Confluence. This server provides tools for searching and accessing Confluence spaces, pages, and content, allowing Claude/Anthropic AI systems to retrieve information directly from your organization's Confluence knowledge base.
-=======
 ## User Guide
->>>>>>> f7925234
 
 ### Configuration Options
 
 - **DEBUG**: Set to `true` for detailed logging (default: `false`).
-- **IPAPI_API_TOKEN**: Optional API token for [ipapi.co](https://ipapi.co) to enhance IP lookups (basic lookups work without it).
-
-#### Method 1: Environment Variables
-
-<<<<<<< HEAD
-- **DEBUG**: Set to `true` to enable debug logging.
 - **ATLASSIAN_SITE_NAME**: Your Atlassian site name, e.g., 'your-instance' for 'your-instance.atlassian.net' (required)
 - **ATLASSIAN_USER_EMAIL**: Your Atlassian account email address (required)
 - **ATLASSIAN_API_TOKEN**: API token for Atlassian API access (required)
 
-### Configuration Methods
-
-You can configure the server in two ways:
-
-#### Option 1: Direct Configuration (Environment Variables)
-
-Pass configuration directly as environment variables before the start command:
-=======
+#### Method 1: Environment Variables
+
 Pass configs directly when running:
->>>>>>> f7925234
 
 ```bash
 DEBUG=true ATLASSIAN_SITE_NAME=your-instance ATLASSIAN_USER_EMAIL=your-email@example.com ATLASSIAN_API_TOKEN=your_token npx -y @aashari/mcp-server-atlassian-confluence
@@ -96,149 +77,20 @@
 }
 ```
 
-<<<<<<< HEAD
-This approach keeps your configuration in one secure location and simplifies your AI assistant setup.
-
-## Setting Up with Claude Desktop
-
-To use this Confluence MCP server with Claude Desktop:
-
-1. **Open Claude Desktop Settings**:
-
-    - Launch Claude Desktop
-    - Click on the settings icon (gear) in the top-right corner
-
-2. **Edit MCP Configuration**:
-
-    - Click on "Edit Config" button
-    - This will open File Explorer/Finder with the `claude_desktop_config.json` file
-
-3. **Update Configuration File**:
-
-    - Add configuration using one of the methods below
-    - Save the file
-
-    #### Method 1: Using Global Configuration File (Recommended)
-
-    First, create the global config file as described in the "Configuration Options" section above, then use this simplified configuration:
-
-    ```json
-    {
-    	"mcpServers": {
-    		"aashari/mcp-server-atlassian-confluence": {
-    			"command": "npx",
-    			"args": ["-y", "@aashari/mcp-server-atlassian-confluence"]
-    		}
-    	}
-    }
-    ```
-
-    #### Method 2: Direct Configuration in Claude Desktop
-
-    Pass configuration directly in the Claude Desktop config:
-
-    ```json
-    {
-    	"mcpServers": {
-    		"aashari/mcp-server-atlassian-confluence": {
-    			"command": "npx",
-    			"args": [
-    				"-y",
-    				"DEBUG=true",
-    				"ATLASSIAN_SITE_NAME=your-instance",
-    				"ATLASSIAN_USER_EMAIL=your-email@example.com",
-    				"ATLASSIAN_API_TOKEN=your_api_token",
-    				"@aashari/mcp-server-atlassian-confluence"
-    			]
-    		}
-    	}
-    }
-    ```
-
-4. **Restart Claude Desktop**:
-
-    - Close and reopen Claude Desktop to apply the changes
-
-5. **Verify Tool Availability**:
-
-    - On the Claude home page, look for the hammer icon on the right side
-    - Click it to see available tools
-    - Ensure the Confluence tools are listed
-
-6. **Test the Tool**:
-    - Try asking Claude: "search Confluence for information about project X" or "get the contents of the Confluence page with title Y"
-    - Claude will use the MCP tool to fetch and display the requested information from your Confluence instance
-
-## Setting Up with Cursor AI
-
-To use this MCP server with Cursor AI:
-
-1. **Open Cursor Settings**:
-
-    - Launch Cursor
-    - Press `CMD + SHIFT + P` (or `CTRL + SHIFT + P` on Windows)
-    - Type "settings" and select "Cursor Settings"
-    - On the sidebar, select "MCP"
-
-2. **Add New MCP Server**:
-
-    - Click "+ Add new MCP server"
-    - A configuration form will appear
-
-3. **Configure MCP Server**:
-
-    - **Name**: Enter `aashari/mcp-server-atlassian-confluence`
-    - **Type**: Select `command` from the dropdown
-    - **Command**: Choose one of the following configuration methods:
-
-    #### Method 1: Using Global Configuration File (Recommended)
-
-    First, create the global config file at `$HOME/.mcp/configs.json` as described in the "Configuration Options" section, then use this command:
-
-    ```
-    npx -y @aashari/mcp-server-atlassian-confluence
-    ```
-
-    #### Method 2: Direct Configuration with Environment Variables
-
-    Pass configuration directly in the command:
-
-    ```
-    DEBUG=true ATLASSIAN_SITE_NAME=your-instance ATLASSIAN_USER_EMAIL=your-email@example.com ATLASSIAN_API_TOKEN=your_token npx -y @aashari/mcp-server-atlassian-confluence
-    ```
-
-    - Click "Add"
-
-4. **Verify Server Configuration**:
-
-    - The server should now be listed with a green indicator
-    - You should see the Confluence tools listed under the server
-
-5. **Test the Tool**:
-    - In the chat sidebar, ensure Agent mode is active
-    - Try asking: "search Confluence for information about project X" or "show me the Confluence page with title Y"
-    - Cursor AI will use the MCP tool to fetch and display the requested information from your Confluence instance
-
-## Using as a CLI Tool
-
-This package can also be used as a command-line tool:
-
-### Global Installation
-=======
 ### Using with Claude Desktop
 
 1. **Open Settings**:
     - Launch Claude Desktop, click the gear icon (top-right).
 2. **Edit Config**:
-    - Click "Edit Config" to open `claude_desktop_config.json` (e.g., `~/Library/Application Support/Claude` on macOS or>%APPDATA%\Claude` on Windows).
+    - Click "Edit Config" to open `claude_desktop_config.json` (e.g., `~/Library/Application Support/Claude` on macOS or `%APPDATA%\Claude` on Windows).
 3. **Add Server**:
     - Use the global config file (recommended):
         ```json
         {
         	"mcpServers": {
-        		"aashari/boilerplate-mcp-server": {
+        		"aashari/mcp-server-atlassian-confluence": {
         			"command": "npx",
-        			"args": ["-y", "@aashari/boilerplate-mcp-server"]
+        			"args": ["-y", "@aashari/mcp-server-atlassian-confluence"]
         		}
         	}
         }
@@ -247,20 +99,22 @@
         ```json
         {
         	"mcpServers": {
-        		"aashari/boilerplate-mcp-server": {
+        		"aashari/mcp-server-atlassian-confluence": {
         			"command": "npx",
         			"args": [
         				"-y",
         				"DEBUG=true",
-        				"IPAPI_API_TOKEN=your_token",
-        				"@aashari/boilerplate-mcp-server"
+        				"ATLASSIAN_SITE_NAME=your-instance",
+        				"ATLASSIAN_USER_EMAIL=your-email@example.com",
+        				"ATLASSIAN_API_TOKEN=your_api_token",
+        				"@aashari/mcp-server-atlassian-confluence"
         			]
         		}
         	}
         }
         ```
 4. **Restart**: Close and reopen Claude Desktop.
-5. **Test**: Click the hammer icon, verify `get-ip-details` is listed, then ask: "What's my public IP?"
+5. **Test**: Click the hammer icon, verify Confluence tools are listed, then ask queries like "Search Confluence for project documentation" or "Show me the contents of the Getting Started page in Confluence".
 
 ### Using with Cursor AI
 
@@ -268,14 +122,14 @@
     - Launch Cursor, press `CMD + SHIFT + P` (or `CTRL + SHIFT + P`), select "Cursor Settings" > "MCP".
 2. **Add Server**:
     - Click "+ Add new MCP server".
-    - **Name**: `aashari/boilerplate-mcp-server`.
+    - **Name**: `aashari/mcp-server-atlassian-confluence`.
     - **Type**: `command`.
     - **Command**:
-        - Global config: `npx -y @aashari/boilerplate-mcp-server`.
-        - Direct: `DEBUG=true IPAPI_API_TOKEN=your_token npx -y @aashari/boilerplate-mcp-server`.
+        - Global config: `npx -y @aashari/mcp-server-atlassian-confluence`.
+        - Direct: `DEBUG=true ATLASSIAN_SITE_NAME=your-instance ATLASSIAN_USER_EMAIL=your-email@example.com ATLASSIAN_API_TOKEN=your_token npx -y @aashari/mcp-server-atlassian-confluence`.
     - Click "Add".
-3. **Verify**: Check for a green indicator and `get_ip_details` tool.
-4. **Test**: In Agent mode, ask: "Analyze IP 8.8.8.8."
+3. **Verify**: Check for a green indicator and Confluence tools listed under the server.
+4. **Test**: In Agent mode, ask: "Find information about project X in our Confluence" or "Get the content from the 'Onboarding' page in Confluence".
 
 ### Using as a CLI Tool
 
@@ -283,13 +137,14 @@
 
 ```bash
 # Help
-npx -y @aashari/boilerplate-mcp-server -- --help
-# Current IP
-npx -y @aashari/boilerplate-mcp-server -- get-ip-details
-# Specific IP
-npx -y @aashari/boilerplate-mcp-server -- get-ip-details 8.8.8.8
-```
->>>>>>> f7925234
+npx -y @aashari/mcp-server-atlassian-confluence -- --help
+# Search for content in Confluence using CQL
+npx -y @aashari/mcp-server-atlassian-confluence -- search "type=page AND space=DOCS"
+# Get a specific page by ID
+npx -y @aashari/mcp-server-atlassian-confluence -- get-page 123456789
+# List spaces
+npx -y @aashari/mcp-server-atlassian-confluence -- list-spaces
+```
 
 Or install globally:
 
@@ -300,90 +155,27 @@
 Then run:
 
 ```bash
-<<<<<<< HEAD
-# Get help
+# Help
 mcp-confluence --help
-
 # Search for content in Confluence using CQL
 mcp-confluence search "type=page AND space=DOCS"
-
 # Get a specific page by ID
 mcp-confluence get-page 123456789
-
 # List pages with optional filtering
 mcp-confluence list-pages --space-id 123456789 --limit 10
-
 # List all spaces
 mcp-confluence list-spaces
-
 # Get a specific space by ID
 mcp-confluence get-space 123456789
-=======
-# Help
-mcp-server --help
-# Current IP
-mcp-server get-ip-details
-# Specific IP
-mcp-server get-ip-details 8.8.8.8
->>>>>>> f7925234
 ```
 
 Use the global config file or prefix with environment variables:
 
 ```bash
-DEBUG=true ATLASSIAN_SITE_NAME=your-instance ATLASSIAN_USER_EMAIL=your-email@example.com ATLASSIAN_API_TOKEN=your_token mcp-confluence list-spaces
-```
-
-<<<<<<< HEAD
-## Core Features
-
-- **STDIO MCP Server**: Designed for AI clients like Claude Desktop, providing Confluence tools and resources via the Model Context Protocol.
-- **CLI Support**: Human-friendly command-line interface for the same functionality, making it easy to test and use directly.
-- **Confluence Integration**: Three main modules for complete Confluence access:
-    - **Spaces**: List and retrieve detailed information about Confluence spaces.
-    - **Pages**: Access and retrieve page content with Markdown conversion for better readability.
-    - **Search**: Powerful search capabilities using Confluence Query Language (CQL).
-- **Flexible Configuration**: Support for environment variables, .env files, and global config files.
-- **Testing & Development Tools**: Built-in inspection, testing, and development utilities.
-
-## Available Tools
-
-### Confluence Spaces
-
-- **list_spaces**: List Confluence spaces with filtering options for type, status, and pagination support.
-- **get_space**: Get detailed information about a specific Confluence space by ID.
-
-### Confluence Pages
-
-- **list_pages**: List Confluence pages with filtering options for space, status, sorting, and pagination.
-- **get_page**: Get detailed information about a specific Confluence page by ID, including content converted to Markdown.
-
-### Confluence Search
-
-- **search**: Search for content in Confluence using Confluence Query Language (CQL) with pagination support.
-
-## For Developers
-
-### MCP Inspector Usage
-
-This project includes integration with MCP Inspector for easy debugging and testing:
-
-```bash
-# Launch the MCP Inspector with your server
-npm run inspect
-
-# Launch with debug mode enabled
-npm run inspect:debug
-```
-
-When you run the inspector:
-
-1. The Inspector will start your MCP server
-2. It will launch a web UI (typically at http://localhost:5173)
-3. You can use the UI to interact with your server and test its functionality
-=======
+DEBUG=true ATLASSIAN_SITE_NAME=your-instance ATLASSIAN_USER_EMAIL=your-email@example.com ATLASSIAN_API_TOKEN=your_token mcp-confluence search "type=page AND space=DOCS"
+```
+
 ## Developer Guide
->>>>>>> f7925234
 
 ### Extending the Project
 
@@ -395,20 +187,30 @@
 4. **Resources**: Add data sources in `src/resources`.
 5. **Register**: Update `src/index.ts` with your tools/resources.
 
-<<<<<<< HEAD
-To add your own tools and resources:
-
-1. Create service files in the `src/services` directory
-2. Implement controllers in `src/controllers`
-3. Create tool implementations in `src/tools`
-4. Register your new tools in `src/index.ts`
-
-## Developer Tools
-
-This project includes several scripts to make development easier:
-=======
+### Available Tools
+
+This MCP server provides the following tools for working with Confluence:
+
+1. **Search**: Search Confluence content using Confluence Query Language (CQL)
+
+    - Usage: `search "type=page AND space=DEV"`
+
+2. **List Spaces**: Get a list of all available Confluence spaces
+
+    - Usage: `list-spaces`
+
+3. **Get Space**: Retrieve detailed information about a specific space
+
+    - Usage: `get-space SPACEID`
+
+4. **List Pages**: Get a list of pages in a space with optional filtering
+
+    - Usage: `list-pages --space-id SPACEID --limit 10`
+
+5. **Get Page**: Retrieve the full content of a specific page
+    - Usage: `get-page PAGEID`
+
 ### Development Tools
->>>>>>> f7925234
 
 ```bash
 # Run with live reload
@@ -423,16 +225,6 @@
 npm run format
 ```
 
-<<<<<<< HEAD
-# Build the project
-npm run build
-
-# Start the server
-npm start
-
-# Run development mode with auto-reload
-npm run dev
-=======
 ### MCP Inspector
 
 Debug visually:
@@ -442,14 +234,13 @@
 npm run inspect
 # With debug logs
 npm run inspect:debug
->>>>>>> f7925234
 ```
 
 When you run the inspector:
 
 1. The Inspector starts your MCP server.
 2. It launches a web UI (typically at `http://localhost:5173`).
-3. Use the UI to test tools/resources, view requests/responses, and check errors.
+3. Use the UI to test Confluence tools, view requests/responses, and check errors.
 
 ## License
 
